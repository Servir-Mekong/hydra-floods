from __future__ import absolute_import
import os
import ee
import fire
import glob
import yaml
import datetime
import warnings
import pandas as pd
import geopandas as gpd

from . import utils
from .processing import *

class hydrafloods(object):
    def __init__(self,config=None):
        self.configuration = config
        return

    def _parse_config(self):
        if self.configuration:
            self.filePath = os.path.dirname(os.path.abspath(__file__))
<<<<<<< HEAD
=======
            yamlFile = self.configuration
>>>>>>> f9a11397

            with open(self.configuration,'r') as stream:
                try:
                    struct = yaml.load(stream,Loader=yaml.SafeLoader)
                except yaml.YAMLError as exc:
                    print(exc)

            conf = struct['configuration']
            self.conf = conf

            prcs = struct['process']
            self.prcs = prcs

            confKeys = list(conf.keys())
            prcsKeys = list(prcs.keys())


            parse top-level configuration key information
            if 'name' in confKeys:
                self.name = conf['name']
            else:
                raise AttributeError('provided yaml file does not have a name parameter in configuration')

            if 'region' in confKeys:
                shp = gpd.read_file(conf['region'])
                self.region = list(shp.bounds.values[0])

            elif 'country' in confKeys:
                world = gpd.read_file(gpd.datasets.get_path('naturalearth_lowres'))
                country = world[world.name == conf['country']]
                if len(country) >= 1:
                    self.region = list(country.bounds.values[0])
                else:
                    raise ValueError('could not parse selected country from world shapefile')

            elif 'boundingbox' in confKeys:
                # from shapely import geometry
                # self.region = gpd.GeoDataFrame(pd.DataFrame({'id':[0],'geometry':[geometry.box(*conf['boundingbox'])]}))
                self.region = conf['boundingbox']

            else:
                raise AttributeError('provided yaml file does not have a specified region in configuration')

            if 'credentials' in confKeys:
                self.credentials = conf['credentials']
                self.earthdataLogin = self.credentials['earthdata'].values()
            else:
                self.credentials = None

            if 'stagingBucket' in confKeys:
                self.stagingBucket = conf['stagingBucket']
            else:
                self.stagingBucket = None

            if 'targetAsset' in confKeys:
                self.targetAsset = conf['targetAsset']
                # if ~self.targetAsset.endswith('/'):
                #     self.targetAsset += '/'
            else:
                self.targetAsset = None

            if 'workdir' in confKeys:
                self.workdir = conf['workdir']
            else:
                warning.warn("working dir for processing could not be parsed from provided yaml file, setting working dir to current dir",
                            UserWarning)
                self.workdir = './'

            # parse processing specific key information
            if 'hand' in prcsKeys:
                self.hand = prcs['hand']
            else:
                warning.warn("HAND assetID could not be parsed from provided yaml file, setting default global hand model",
                            UserWarning)
                self.hand = 'users/gena/GlobalHAND/30m/hand-5000'

            if 'atms' in prcsKeys:
                self.atmsParams = prcs['atms']

            if 'viirs' in prcsKeys:
                self.viirsParams = prcs['viirs']

            if 'sentinel1' in prcsKeys:
                self.s1Params = prcs['sentinel1']

        else:
            raise ValueError('yamlfile configuration argument must be specified')

        return


    def process(self,product, date,skipPreprocessing=False):
        try:
            ee.Initialize()
        except EEException as e:
            print(e)

        self._parse_config()

        if product in ['sentinel1','atms','viirs','modis']:
            dt = utils.decode_date(date)
            tomorrow = (dt + datetime.timedelta(1)).strftime('%Y-%m-%d')

            dateDir = os.path.join(self.workdir,dt.strftime('%Y%m%d'))
            prodDir = os.path.join(dateDir,product)

            geom = ee.Geometry.Rectangle(self.region)

            hand = ee.Image(self.hand)

            if product == 'atms':
                params = self.atmsParams
                paramKeys = list(params.keys())

                collId = self.atmsParams['waterFractionAsset']
                worker = Atms(geom,date,tomorrow,collectionid=collId)

                if skipPreprocessing == False:
                    if os.path.exists(dateDir) != True:
                        os.mkdir(dateDir)
                    if os.path.exists(prodDir) != True:
                        os.mkdir(prodDir)

                    geotiffs = worker.extract(dt,self.region,credentials=self.earthdataLogin,outDir=prodDir,gridding_radius=50000)
                    worker.load(geotiffs,self.stagingBucket,collId)

                if 'seed' in paramKeys:
                    permanentWater = ee.Image(self.atmsParams['seed'])
                else:
                    permanentWater = None

                if 'probablistic' in paramKeys:
                    runProbs = params['probablistic']
                else:
                    runProbs = False

                waterImage = worker.waterMap(hand,permanent=permanentWater,probablistic=runProbs)
                waterImage = waterImage.set({'system:time_start':ee.Date(date).millis(),'sensor':product})
                assetTarget = self.targetAsset + '{0}_bathtub_{1}'.format(product,date.replace('-',''))

            elif (product == 'viirs') or (product == 'modis'):
                today = datetime.datetime.now()

                if (today - dt).days < 5:
                    avail = today - datetime.timedelta(5)
                    raise NotImplementedError('NRT processing for VIIRS or MODIS has not been implemented, please select a date prior to {}'.format(avail))
                else:
                    minDate = (dt - datetime.timedelta(45)).strftime('%Y-%m-%d')
                    maxDate = (dt + datetime.timedelta(1)).strftime('%Y-%m-%d')

                    if product == 'modis':
                        worker = Modis(geom,minDate,maxDate,collectionid='MODIS/006/MOD09GA')
                        params = self.viirsParams
                    else:
                        worker = Viirs(geom,minDate,maxDate,collectionid='NOAA/VIIRS/001/VNP09GA')
                        params = self.viirsParams

                    paramKeys = list(params.keys())

                    ls = Landsat(geom,minDate,maxDate,collectionid='LANDSAT/LC08/C01/T1_SR')
                    s2 = Sentinel2(geom,minDate,maxDate,collectionid='COPERNICUS/S2_SR')
                    highRes = ee.ImageCollection(ls.collection.merge(s2.collection))

                    worker.downscale(highRes,target_date=date,windowSize=33,A=0.5)

                    if 'probablistic' in paramKeys:
                        runProbs = params['probablistic']
                        params.pop('probablistic')
                    else:
                        runProbs = False
                        nIters=100
                        probTreshold=0.75

                    waterImage = worker.waterMap(date,hand,probablistic=runProbs,**params)
                    waterImage = waterImage\
                        .set({'system:time_start':ee.Date(date).millis(),'sensor':product})
                    assetTarget = self.targetAsset + '{0}_downscaled_globalOtsu_{1}'.format(product,date.replace('-',''))

            elif product == 'sentinel1':
                previous = (dt + datetime.timedelta(0)).strftime('%Y-%m-%d')
                worker = Sentinel1(geom,previous,tomorrow,collectionid='COPERNICUS/S1_GRD')
                waterImage = worker.waterMap(date).And(hand.lt(30))
                waterImage = waterImage.rename('water')\
                    .set({'system:time_start':ee.Date(date).millis(),'sensor':product})
                assetTarget = self.targetAsset + '{0}_bootstrapOtsu_{1}'.format(product,date.replace('-',''))

            else:
                raise NotImplementedError('select product is currently not implemented, please check back with later versions')

            description = '{0}_water_{1}'.format(product,date)
            geeutils.exportImage(waterImage,geom,assetTarget,description=description)

        else:
            raise NotImplementedError('select product is currently not implemented, please check back with later versions')

        return

    def run_tests(self):
        raise NotImplementedError('test functionality not implemented...please ')
        return

    @staticmethod
    def init_env():
        # authenticate earth engine
        cmd = "earthengine authenticate"
        os.system(cmd)

        # initialize gcloud environment
        cmd = "gcloud init"
        os.system(cmd)

        return


def main():
    fire.Fire(hydrafloods)
    return<|MERGE_RESOLUTION|>--- conflicted
+++ resolved
@@ -20,11 +20,8 @@
     def _parse_config(self):
         if self.configuration:
             self.filePath = os.path.dirname(os.path.abspath(__file__))
-<<<<<<< HEAD
-=======
             yamlFile = self.configuration
->>>>>>> f9a11397
-
+            
             with open(self.configuration,'r') as stream:
                 try:
                     struct = yaml.load(stream,Loader=yaml.SafeLoader)
